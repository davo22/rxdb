--- conflicted
+++ resolved
@@ -3,12 +3,8 @@
 
 <!-- CHANGELOG NEWEST -->
 
-<<<<<<< HEAD
-- ADD query optimizer to premium plugins.
 - FIX query planner did not pick the correct index on `$eq` operations.
 
-=======
->>>>>>> ca5085b2
 <!-- ADD new changes here! -->
 
 <!-- /CHANGELOG NEWEST -->
