{
  "name": "rxdb",
  "description": "Offline-first database with Reactive, Sync, Schema, Promises, Mongo-Query, Encryption, LevelDown",
  "version": "7.3.1",
  "author": "pubkey",
  "repository": {
    "type": "git",
    "url": "https://github.com/pubkey/rxdb"
  },
  "homepage": "https://pubkey.github.io/rxdb/",
  "keywords": [
    "db",
    "database",
    "offline-first",
    "schema",
    "replication",
    "leveldown",
    "reactive",
    "localstorage",
    "indexeddb",
    "rxjs",
    "encryption",
    "nosql",
    "pouchdb"
  ],
  "license": "Apache-2.0",
  "main": "./dist/lib/index.js",
  "jsnext:main": "./dist/es/index.js",
  "module": "./dist/es/index.js",
  "types": "./src/typings/index.d.ts",
  "scripts": {
    "pretest": "npm run transpile",
    "test": "gulp --gulpfile ./config/gulpfile.js test && karma start ./config/karma.conf.js",
    "test:fast": "npm run pretest && NODE_ENV=fast gulp --gulpfile ./config/gulpfile.js test",
    "test:node": "npm run pretest && gulp --gulpfile ./config/gulpfile.js test",
    "test:browser": "npm run pretest && karma start ./config/karma.conf.js --single-run",
    "test:core": "npm run pretest && mocha ./test_tmp/unit/core.node.js",
    "test:typings": "npm run pretest && gulp --gulpfile ./config/gulpfile.js test:typings",
    "test:deps": "dependency-check ./package.json --no-dev",
    "dockertest": "docker run -it -v $(pwd):/usr/src/app markadams/chromium-xvfb-js:latest-onbuild",
    "profile": "npm run pretest && gulp --gulpfile ./config/gulpfile.js profile && node scripts/profile.js",
    "clear": "rimraf -rf test_tmp/ && rimraf -rf dist/ && rimraf .transpile_state.json",
    "lint": "eslint --ignore-path ./config/.eslintignore src test ./config/gulpfile.js",
    "transpile:clean": "rimraf dist/lib",
    "pretranspile": "check-node-version --node \">= 7.0.0\"",
    "transpile": "node scripts/transpile.js",
    "build:es": "rimraf -rf dist/es && cross-env NODE_ENV=es6 babel src --out-dir dist/es",
    "build": "npm run clear && npm run transpile && npm run build:es && browserify dist/lib/browserify.index.js > dist/rxdb.browserify.js && uglifyjs --compress --mangle --output dist/rxdb.browserify.min.js -- dist/rxdb.browserify.js",
    "build:min": "npm run transpile && browserify dist/lib/browserify.index.js > dist/rxdb.browserify.js && uglifyjs --compress --mangle --output dist/rxdb.browserify.min.js -- dist/rxdb.browserify.js",
    "build:size": "echo \"Build-Size (minified+gzip):\" && gzip-size --raw ./dist/rxdb.browserify.min.js",
    "docs:install": "gitbook install docs-src",
    "docs:serve": "gitbook serve docs-src",
    "docs:build": "gitbook install docs-src && gitbook build docs-src docs && cp docs-src/files/logo/icon.png docs/gitbook/images/apple-touch-icon-precomposed-152.png && cp docs-src/files/logo/icon.ico docs/gitbook/images/favicon.ico && npm run docs:copy",
    "docs:copy": "cp -r docs-src/files docs/files",
    "disc": "npm run transpile && browserify dist/lib/index.js --full-paths | uglifyjs --compress --mangle | discify --open --full-paths",
    "preversion": "npm run lint && npm run test",
    "dev": "watch 'npm run test:fast' src/ test/",
    "dev:example": "watch 'npm run transpile:src && echo \"done\"' src/ test/"
  },
  "pre-commit": [
    "lint"
  ],
  "peerDependencies": {
    "rxjs": "^5.5.2"
  },
  "dependencies": {
    "@types/core-js": "0.9.46",
    "babel-runtime": "^6.26.0",
    "clone": "^2.1.1",
    "crypto-js": "^3.1.8",
    "custom-idle-queue": "2.0.0",
    "deep-equal": "^1.0.1",
    "is-my-json-valid": "2.17.1",
    "modifyjs": "0.3.1",
    "object-path": "0.11.4",
<<<<<<< HEAD
    "pouchdb-core": "6.4.1",
    "pouchdb-find": "6.4.2",
=======
    "pouchdb-core": "6.4.2",
    "pouchdb-find": "6.4.1",
>>>>>>> 577b86f0
    "pouchdb-replication": "6.4.1",
    "pouchdb-selector-core": "6.4.2",
    "random-token": "0.0.8",
    "spark-md5": "^3.0.0",
    "unload": "1.3.6",
    "url": "^0.11.0"
  },
  "devDependencies": {
    "@types/pouchdb-adapter-memory": "6.1.2",
    "assert": "1.4.1",
    "async-test-util": "1.2.1",
    "babel-cli": "6.26.0",
    "babel-core": "6.26.0",
    "babel-eslint": "8.2.0",
    "babel-loader": "7.1.2",
    "babel-plugin-transform-async-to-generator": "6.24.1",
    "babel-plugin-transform-class-properties": "6.24.1",
    "babel-plugin-transform-es2015-block-scoping": "6.26.0",
    "babel-plugin-transform-es2015-constants": "6.1.4",
    "babel-plugin-transform-es3-member-expression-literals": "6.22.0",
    "babel-plugin-transform-es3-property-literals": "6.22.0",
    "babel-plugin-transform-object-rest-spread": "6.26.0",
    "babel-plugin-transform-regenerator": "6.26.0",
    "babel-plugin-transform-runtime": "6.23.0",
    "babel-polyfill": "6.26.0",
    "babel-preset-es2015": "6.24.1",
    "babel-preset-es2015-native-modules": "6.9.4",
    "babel-preset-es2016": "6.24.1",
    "babel-preset-es2017": "6.24.1",
    "babel-preset-latest": "6.24.1",
    "brfs": "1.4.3",
    "browserify": "15.2.0",
    "check-node-version": "3.2.0",
    "child-process-promise": "2.2.1",
    "concurrently": "3.5.1",
    "cross-env": "5.1.3",
    "delete": "1.1.0",
    "dependency-check": "3.0.0",
    "detect-browser": "2.0.0",
    "disc": "1.3.3",
    "eslint": "4.16.0",
    "eslint-plugin-babel": "4.1.2",
    "eslint-plugin-disable": "1.0.1",
    "eslint-plugin-spellcheck": "0.0.8",
    "exists-file": "3.0.2",
    "express": "4.16.2",
    "express-pouchdb": "2.3.7",
    "faker": "4.1.0",
    "gitbook-cli": "2.3.2",
    "gulp": "3.9.1",
    "gulp-mocha": "5.0.0",
    "gzip-size-cli": "2.1.0",
    "http-server": "0.11.0",
    "karma": "2.0.0",
    "karma-babel-preprocessor": "7.0.0",
    "karma-browserify": "5.1.3",
    "karma-chrome-launcher": "2.2.0",
    "karma-coverage": "1.1.1",
    "karma-detect-browsers": "2.2.6",
    "karma-edge-launcher": "0.4.2",
    "karma-firefox-launcher": "1.1.0",
    "karma-ie-launcher": "1.0.0",
    "karma-mocha": "1.3.0",
    "karma-opera-launcher": "1.0.0",
    "karma-safari-launcher": "1.0.0",
    "leveldown": "2.1.1",
    "memdown": "1.4.1",
    "mocha": "5.0.0",
    "mocha.parallel": "0.15.3",
    "nconf": "0.10.0",
    "pouchdb": "6.4.2",
    "pouchdb-adapter-http": "6.4.2",
    "pouchdb-adapter-idb": "6.4.2",
    "pouchdb-adapter-leveldb": "6.4.1",
    "pouchdb-adapter-localstorage": "6.4.2",
    "pouchdb-adapter-memory": "6.4.1",
    "pouchdb-adapter-node-websql": "6.4.1",
    "pouchdb-adapter-websql": "6.4.2",
    "pre-commit": "1.2.2",
    "random-int": "1.0.0",
    "request": "2.83.0",
    "request-promise": "4.2.2",
    "request-promise-native": "1.0.5",
    "rimraf": "2.6.2",
    "rxjs": "5.5.6",
    "shelljs": "0.8.1",
    "ts-node": "4.1.0",
    "typescript": "2.6.2",
    "uglify-js": "3.3.8",
    "walk-sync": "0.3.2",
    "watch": "1.0.2",
    "watchify": "3.9.0",
    "webpack": "3.10.0"
  }
}<|MERGE_RESOLUTION|>--- conflicted
+++ resolved
@@ -73,13 +73,9 @@
     "is-my-json-valid": "2.17.1",
     "modifyjs": "0.3.1",
     "object-path": "0.11.4",
-<<<<<<< HEAD
-    "pouchdb-core": "6.4.1",
     "pouchdb-find": "6.4.2",
-=======
     "pouchdb-core": "6.4.2",
-    "pouchdb-find": "6.4.1",
->>>>>>> 577b86f0
+    "pouchdb-find": "6.4.2",
     "pouchdb-replication": "6.4.1",
     "pouchdb-selector-core": "6.4.2",
     "random-token": "0.0.8",
