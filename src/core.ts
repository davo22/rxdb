--- conflicted
+++ resolved
@@ -152,11 +152,7 @@
     SyncOptionsGraphQL,
     MigrationStrategy,
     MigrationStrategies,
-<<<<<<< HEAD
-    WithAttachmentsData,
-    RxStorage
-=======
+    RxStorage,
     OldRxCollection,
     WithAttachmentsData
->>>>>>> 82f3e880
 } from './types';