import deepEqual from 'fast-deep-equal';
import {
    BehaviorSubject,
    firstValueFrom,
    Observable,
    merge
} from 'rxjs';
import {
    mergeMap,
    filter,
    map,
    startWith,
    distinctUntilChanged,
    shareReplay
} from 'rxjs/operators';
import {
    sortObject,
    stringifyFilter,
    pluginMissing,
    clone,
    overwriteGetterForCaching,
    now,
    PROMISE_RESOLVE_FALSE,
<<<<<<< HEAD
    RXJS_SHARE_REPLAY_DEFAULTS,
    flatClone,
    firstPropertyNameOfObject
=======
    ensureNotFalsy,
    RXJS_SHARE_REPLAY_DEFAULTS
>>>>>>> 7fbbb19b
} from './util';
import {
    newRxError
} from './rx-error';
import {
    runPluginHooks
} from './hooks';
import type {
    RxCollection,
    RxDocument,
    RxQueryOP,
    RxQuery,
    MangoQuery,
    MangoQuerySortPart,
    MangoQuerySelector,
    PreparedQuery,
    RxChangeEvent,
    RxDocumentWriteData,
<<<<<<< HEAD
    RxJsonSchema
=======
    RxDocumentData
>>>>>>> 7fbbb19b
} from './types';

import {
    createRxDocuments
} from './rx-document-prototype-merge';
import { calculateNewResults } from './event-reduce';
import { triggerCacheReplacement } from './query-cache';
import type { QueryMatcher } from 'event-reduce-js';
import { _handleToStorageInstance } from './rx-collection-helper';
import { getPrimaryFieldOfPrimaryKey } from './rx-schema';

let _queryCount = 0;
const newQueryID = function (): number {
    return ++_queryCount;
};

export class RxQueryBase<
    RxDocumentType = any,
    // TODO also pass DocMethods here
    RxQueryResult = RxDocument<RxDocumentType[]> | RxDocument<RxDocumentType>
    > {

    public id: number = newQueryID();

    /**
     * Some stats then are used for debugging and cache replacement policies
     */
    public _execOverDatabaseCount: number = 0;
    public _creationTime = now();

    // used in the query-cache to determine if the RxQuery can be cleaned up.
    public _lastEnsureEqual = 0;

    // used by some plugins
    public other: any = {};

    public uncached = false;

    // used to count the subscribers to the query
    public refCount$ = new BehaviorSubject(null);

    public isFindOneByIdQuery: false | string;


    /**
     * Contains the current result state
     * or null if query has not run yet.
     */
    public _result: {
        docsData: RxDocumentType[];
        // A key->document map, used in the event reduce optimization.
        docsDataMap: Map<string, RxDocumentType>;
        docs: RxDocument<RxDocumentType>[];
        /**
         * Time at which the current _result state was created.
         * Used to determine if the result set has changed since X
         * so that we do not emit the same result multiple times on subscription.
         */
        time: number;
    } | null = null;


    constructor(
        public op: RxQueryOP,
        public mangoQuery: Readonly<MangoQuery>,
        public collection: RxCollection<RxDocumentType>
    ) {
        if (!mangoQuery) {
            this.mangoQuery = _getDefaultQuery();
        }

        this.isFindOneByIdQuery = isFindOneByIdQuery(
            this.collection.schema.primaryPath as string,
            mangoQuery
        );
    }
    get $(): BehaviorSubject<RxQueryResult> {
        if (!this._$) {

            const results$ = this.collection.$.pipe(
                /**
                 * Performance shortcut.
                 * Changes to local documents are not relevant for the query.
                 */
                filter(changeEvent => !changeEvent.isLocal),
                /**
                 * Start once to ensure the querying also starts
                 * when there where no changes.
                 */
                startWith(null),
                // ensure query results are up to date.
                mergeMap(() => _ensureEqual(this as any)),
                // use the current result set, written by _ensureEqual().
                map(() => this._result),
                // do not run stuff above for each new subscriber, only once.
                shareReplay(RXJS_SHARE_REPLAY_DEFAULTS),
                // do not proceed if result set has not changed.
                distinctUntilChanged((prev, curr) => {
                    if (prev && prev.time === ensureNotFalsy(curr).time) {
                        return true;
                    } else {
                        return false;
                    }
                }),
                /**
                 * Map the result set to a single RxDocument or an array,
                 * depending on query type
                 */
                map((result) => {
                    const useResult = ensureNotFalsy(result);
                    if (this.op === 'findOne') {
                        // findOne()-queries emit RxDocument or null
                        return useResult.docs.length === 0 ? null : useResult.docs[0];
                    } else {
                        // find()-queries emit RxDocument[]
                        // Flat copy the array so it wont matter if the user modifies it.
                        return useResult.docs.slice(0);
                    }
                })
            );

            this._$ = merge<any>(
                results$,
                /**
                 * Also add the refCount$ to the query observable
                 * to allow us to count the amount of subscribers.
                 */
                this.refCount$.pipe(
                    filter(() => false)
                )
            );
        }
        return this._$ as any;
    }


    // stores the changeEvent-number of the last handled change-event
    public _latestChangeEvent: -1 | number = -1;

    // time stamps on when the last full exec over the database has run
    // used to properly handle events that happen while the find-query is running
    public _lastExecStart: number = 0;
    public _lastExecEnd: number = 0;

    /**
     * ensures that the exec-runs
     * are not run in parallel
     */
    public _ensureEqualQueue: Promise<boolean> = PROMISE_RESOLVE_FALSE;

    /**
     * Returns an observable that emits the results
     * This should behave like an rxjs-BehaviorSubject which means:
     * - Emit the current result-set on subscribe
     * - Emit the new result-set when an RxChangeEvent comes in
     * - Do not emit anything before the first result-set was created (no null)
     */
    public _$?: Observable<RxQueryResult>;

    /**
     * set the new result-data as result-docs of the query
     * @param newResultData json-docs that were received from pouchdb
     */
    _setResultData(newResultData: RxDocumentData<RxDocumentType[]>): void {
        const docs = createRxDocuments<RxDocumentType, {}>(
            this.collection,
            newResultData
        );

        /**
         * Instead of using the newResultData in the result cache,
         * we directly use the objects that are stored in the RxDocument
         * to ensure we do not store the same data twice and fill up the memory.
         */
        const primPath = this.collection.schema.primaryPath;
        const docsDataMap = new Map();
        const docsData = docs.map(doc => {
            const docData: RxDocumentType = doc._dataSync$.getValue() as any;
            const id: string = docData[primPath] as any;
            docsDataMap.set(id, docData);
            return docData;
        });

        this._result = {
            docsData,
            docsDataMap,
            docs,
            time: now()
        }
    }

    /**
     * executes the query on the database
     * @return results-array with document-data
     */
    _execOverDatabase(): Promise<RxDocumentData<RxDocumentType>[]> {
        this._execOverDatabaseCount = this._execOverDatabaseCount + 1;
        this._lastExecStart = now();

        let docsPromise;
        switch (this.op) {
            case 'find':
                docsPromise = this.collection._queryStorageInstance(this as any);
                break;
            case 'findOne':
                docsPromise = this.collection._queryStorageInstance(this as any, 1);
                break;
            default:
                throw newRxError('QU1', {
                    collection: this.collection.name,
                    op: this.op
                });
        }

        return docsPromise.then(docs => {
            this._lastExecEnd = now();
            return docs;
        });
    }

    /**
     * Execute the query
     * To have an easier implementations,
     * just subscribe and use the first result
     */
    public exec(throwIfMissing: true): Promise<RxDocument<RxDocumentType>>;
    public exec(): Promise<RxQueryResult>;
    public exec(throwIfMissing?: boolean): Promise<any> {
        // TODO this should be ensured by typescript
        if (throwIfMissing && this.op !== 'findOne') {
            throw newRxError('QU9', {
                collection: this.collection.name,
                query: this.mangoQuery,
                op: this.op
            });
        }


        /**
         * run _ensureEqual() here,
         * this will make sure that errors in the query which throw inside of the RxStorage,
         * will be thrown at this execution context and not in the background.
         */
        return _ensureEqual(this)
            .then(() => firstValueFrom(this.$))
            .then(result => {
                if (!result && throwIfMissing) {
                    throw newRxError('QU10', {
                        collection: this.collection.name,
                        query: this.mangoQuery,
                        op: this.op
                    });
                } else {
                    return result;
                }
            });
    }



    /**
     * cached call to get the queryMatcher
     * @overwrites itself with the actual value
     */
    get queryMatcher(): QueryMatcher<RxDocumentWriteData<RxDocumentType>> {
        return overwriteGetterForCaching(
            this,
            'queryMatcher',
            this.collection.database.storage.statics.getQueryMatcher(
                this.collection.storageInstance.schema,
                this.getPreparedQuery()
            )
        );
    }

    /**
     * returns a string that is used for equal-comparisons
     * @overwrites itself with the actual value
     */
    toString(): string {
        const stringObj = sortObject({
            op: this.op,
            query: this.mangoQuery,
            other: this.other
        }, true);
        const value = JSON.stringify(stringObj, stringifyFilter);
        this.toString = () => value;
        return value;
    }

    /**
     * returns the prepared query
     * which can be send to the storage instance to query for documents.
     * @overwrites itself with the actual value.
     */
    getPreparedQuery(): PreparedQuery<RxDocumentType> {
        const hookInput = {
            rxQuery: this,
            // can be mutated by the hooks so we have to deep clone first.
            mangoQuery: normalizeMangoQuery<RxDocumentType>(
                this.collection.schema.normalized,
                clone(this.mangoQuery)
            )
        };
        runPluginHooks('prePrepareQuery', hookInput);
        const value = this.collection.database.storage.statics.prepareQuery(
            this.collection.storageInstance.schema,
            hookInput.mangoQuery
        );
        this.getPreparedQuery = () => value;
        return value;
    }

    /**
     * returns true if the document matches the query,
     * does not use the 'skip' and 'limit'
     */
    doesDocumentDataMatch(docData: RxDocumentType | any): boolean {
        // if doc is deleted, it cannot match
        if (docData._deleted) {
            return false;
        }

        return this.queryMatcher(
            _handleToStorageInstance(this.collection, docData)
        );
    }

    /**
     * deletes all found documents
     * @return promise with deleted documents
     */
    remove(): Promise<RxQueryResult> {
        let ret: any;
        return this
            .exec()
            .then(docs => {
                ret = docs;
                if (Array.isArray(docs)) {
                    return Promise.all(docs.map(doc => doc.remove()));
                } else {
                    return (docs as any).remove();
                }
            })
            .then(() => ret);
    }


    /**
     * helper function to transform RxQueryBase to RxQuery type
     */
    get asRxQuery(): RxQuery<RxDocumentType, RxQueryResult> {
        return this as any;
    }

    /**
     * updates all found documents
     * @overwritten by plugin (optional)
     */
    update(_updateObj: any): Promise<RxQueryResult> {
        throw pluginMissing('update');
    }


    // we only set some methods of query-builder here
    // because the others depend on these ones
    where(_queryObj: MangoQuerySelector<RxDocumentType> | keyof RxDocumentType | string): RxQuery<RxDocumentType, RxQueryResult> {
        throw pluginMissing('query-builder');
    }
    sort(_params: string | MangoQuerySortPart<RxDocumentType>): RxQuery<RxDocumentType, RxQueryResult> {
        throw pluginMissing('query-builder');
    }
    skip(_amount: number | null): RxQuery<RxDocumentType, RxQueryResult> {
        throw pluginMissing('query-builder');
    }
    limit(_amount: number | null): RxQuery<RxDocumentType, RxQueryResult> {
        throw pluginMissing('query-builder');
    }
}

export function _getDefaultQuery(): MangoQuery {
    return {
        selector: {}
    };
}

/**
 * run this query through the QueryCache
 */
export function tunnelQueryCache<RxDocumentType, RxQueryResult>(
    rxQuery: RxQueryBase<RxDocumentType, RxQueryResult>
): RxQuery<RxDocumentType, RxQueryResult> {
    return rxQuery.collection._queryCache.getByQuery(rxQuery as any);
}

export function createRxQuery(
    op: RxQueryOP,
    queryObj: MangoQuery,
    collection: RxCollection
) {
    runPluginHooks('preCreateRxQuery', {
        op,
        queryObj,
        collection
    });

    let ret = new RxQueryBase(op, queryObj, collection);

    // ensure when created with same params, only one is created
    ret = tunnelQueryCache(ret);

    runPluginHooks('createRxQuery', ret);

    triggerCacheReplacement(collection);

    return ret;
}

/**
 * Check if the current results-state is in sync with the database
 * which means that no write event happened since the last run.
 * @return false if not which means it should re-execute
 */
function _isResultsInSync(rxQuery: RxQueryBase): boolean {
    const currentLatestEventNumber = rxQuery.asRxQuery.collection._changeEventBuffer.counter;
    if (rxQuery._latestChangeEvent >= currentLatestEventNumber) {
        return true;
    } else {
        return false;
    }
}


/**
 * wraps __ensureEqual()
 * to ensure it does not run in parallel
 * @return true if has changed, false if not
 */
function _ensureEqual(rxQuery: RxQueryBase): Promise<boolean> {
    // Optimisation shortcut
    if (
        rxQuery.collection.database.destroyed ||
        _isResultsInSync(rxQuery)
    ) {
        return PROMISE_RESOLVE_FALSE;
    }

    rxQuery._ensureEqualQueue = rxQuery._ensureEqualQueue
        .then(() => __ensureEqual(rxQuery));
    return rxQuery._ensureEqualQueue;
}

/**
 * ensures that the results of this query is equal to the results which a query over the database would give
 * @return true if results have changed
 */
function __ensureEqual(rxQuery: RxQueryBase): Promise<boolean> {
    rxQuery._lastEnsureEqual = now();

    /**
     * Optimisation shortcuts
     */
    if (
        // db is closed
        rxQuery.collection.database.destroyed ||
        // nothing happend since last run
        _isResultsInSync(rxQuery)
    ) {
        return PROMISE_RESOLVE_FALSE;
    }

    let ret = false;
    let mustReExec = false; // if this becomes true, a whole execution over the database is made
    if (rxQuery._latestChangeEvent === -1) {
        // have not executed yet -> must run
        mustReExec = true;
    }

    /**
     * try to use EventReduce to calculate the new results
     */
    if (!mustReExec) {
        const missedChangeEvents = rxQuery.asRxQuery.collection._changeEventBuffer.getFrom(rxQuery._latestChangeEvent + 1);
        if (missedChangeEvents === null) {
            // changeEventBuffer is of bounds -> we must re-execute over the database
            mustReExec = true;
        } else {
            rxQuery._latestChangeEvent = rxQuery.asRxQuery.collection._changeEventBuffer.counter;

            const runChangeEvents: RxChangeEvent<any>[] = rxQuery.asRxQuery.collection
                ._changeEventBuffer
                .reduceByLastOfDoc(missedChangeEvents);

            const eventReduceResult = calculateNewResults(
                rxQuery as any,
                runChangeEvents
            );
            if (eventReduceResult.runFullQueryAgain) {
                // could not calculate the new results, execute must be done
                mustReExec = true;
            } else if (eventReduceResult.changed) {
                // we got the new results, we do not have to re-execute, mustReExec stays false
                ret = true; // true because results changed
                rxQuery._setResultData(eventReduceResult.newResults as any);
            }
        }
    }



    // oh no we have to re-execute the whole query over the database
    if (mustReExec) {
        // counter can change while _execOverDatabase() is running so we save it here
        const latestAfter: number = (rxQuery as any).collection._changeEventBuffer.counter;
        return rxQuery._execOverDatabase()
            .then(newResultData => {
                rxQuery._latestChangeEvent = latestAfter;
                if (!rxQuery._result || !deepEqual(newResultData, rxQuery._result.docsData)) {
                    ret = true; // true because results changed
                    rxQuery._setResultData(newResultData as any);
                }
                return ret;
            });
    }
    return Promise.resolve(ret); // true if results have changed
}


/**
 * Normalize the query to ensure we have all fields set
 * and queries that represent the same query logic are detected as equal by the caching.
 */
export function normalizeMangoQuery<RxDocType>(
    schema: RxJsonSchema<RxDocType>,
    mangoQuery: MangoQuery<RxDocType>
): MangoQuery<RxDocType> {
    const primaryKey: string = getPrimaryFieldOfPrimaryKey(schema.primaryKey) as string;
    mangoQuery = flatClone(mangoQuery);


    /**
     * To ensure a deterministic sorting,
     * we have to ensure the primary key is always part
     * of the sort query.
     * Primary sorting is added as last sort parameter,
     * similiar to how we add the primary key to indexes that do not have it.
     */
    if (!mangoQuery.sort) {
        mangoQuery.sort = [{ [primaryKey]: 'asc' }] as any;
    } else {
        const isPrimaryInSort = mangoQuery.sort
            .find(p => firstPropertyNameOfObject(p) === primaryKey);
        if (!isPrimaryInSort) {
            mangoQuery.sort = mangoQuery.sort.slice(0);
            mangoQuery.sort.push({ [primaryKey]: 'asc' } as any);
        }
    }

    /**
     * Ensure that if an index is specified,
     * the primaryKey is inside of it.
     */
    if (mangoQuery.index) {
        const indexAr = Array.isArray(mangoQuery.index) ? mangoQuery.index.slice(0) : [mangoQuery.index];
        if (!indexAr.includes(primaryKey)) {
            indexAr.push(primaryKey);
        }
        mangoQuery.index = indexAr;
    }

    return mangoQuery;
}

/**
 * Returns true if the given query
 * selects exactly one document by its id.
 * Used to optimize performance because these kind of
 * queries do not have to run over an index and can use get-by-id instead.
 * Returns false if no query of that kind.
 * Returns the document id otherwise.
 */
export function isFindOneByIdQuery(
    primaryPath: string,
    query: MangoQuery<any>
): false | string {
    if (
        query.limit === 1 &&
        !query.skip &&
        Object.keys(query.selector).length === 1 &&
        query.selector[primaryPath]
    ) {
        if (typeof query.selector[primaryPath] === 'string') {
            return query.selector[primaryPath];
        } else if (
            Object.keys(query.selector[primaryPath]).length === 1 &&
            typeof query.selector[primaryPath].$eq === 'string'
        ) {
            return query.selector[primaryPath].$eq;
        }
    }
    return false;
}



export function isInstanceOf(obj: any): boolean {
    return obj instanceof RxQueryBase;
}<|MERGE_RESOLUTION|>--- conflicted
+++ resolved
@@ -21,14 +21,10 @@
     overwriteGetterForCaching,
     now,
     PROMISE_RESOLVE_FALSE,
-<<<<<<< HEAD
     RXJS_SHARE_REPLAY_DEFAULTS,
     flatClone,
-    firstPropertyNameOfObject
-=======
-    ensureNotFalsy,
-    RXJS_SHARE_REPLAY_DEFAULTS
->>>>>>> 7fbbb19b
+    firstPropertyNameOfObject,
+    ensureNotFalsy
 } from './util';
 import {
     newRxError
@@ -47,11 +43,8 @@
     PreparedQuery,
     RxChangeEvent,
     RxDocumentWriteData,
-<<<<<<< HEAD
-    RxJsonSchema
-=======
+    RxJsonSchema,
     RxDocumentData
->>>>>>> 7fbbb19b
 } from './types';
 
 import {
