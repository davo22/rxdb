--- conflicted
+++ resolved
@@ -71,13 +71,13 @@
         // INDEXES
         await Promise.all(
             this.schema.indexes
-                .map(indexAr => {
-                    return this.pouch.createIndex({
-                        index: {
-                            fields: indexAr
-                        }
-                    });
-                })
+            .map(indexAr => {
+                return this.pouch.createIndex({
+                    index: {
+                        fields: indexAr
+                    }
+                });
+            })
         );
 
         this._subs.push(
@@ -119,15 +119,11 @@
             since: 'now',
             include_docs: true,
             live: true
-<<<<<<< HEAD
-        }).on('change', change => {
-=======
         }).on('change', async (change) => {
             // console.log('##### write to parent:');
             if (change.doc.rxdb_originInMemory) return;
             delete change.doc.rxdb_originInMemory;
 
->>>>>>> ff1caa75
             const doc = this._parentCollection._handleToPouch(change.doc);
             this._parentCollection.pouch.bulkDocs({
                 docs: [doc]
@@ -140,7 +136,7 @@
             since: 'now',
             include_docs: true,
             live: true
-        }).on('change', change => {
+        }).on('change', async (change) => {
             let doc = this._parentCollection._handleFromPouch(change.doc);
             doc = this.schema.swapPrimaryToId(doc);
 
